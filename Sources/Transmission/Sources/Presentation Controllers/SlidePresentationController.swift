--- conflicted
+++ resolved
@@ -283,13 +283,13 @@
         shouldRecognizeSimultaneouslyWith otherGestureRecognizer: UIGestureRecognizer
     ) -> Bool {
         if let scrollView = otherGestureRecognizer.view as? UIScrollView {
-<<<<<<< HEAD
-            guard otherGestureRecognizer.isScrollViewPanGesture else {
-                // Cancel
-                gestureRecognizer.isEnabled = false; gestureRecognizer.isEnabled = true
-                return true
-            }
-=======
+// <<<<<<< main from v1.1.1
+//             guard otherGestureRecognizer.isScrollViewPanGesture else {
+//                 // Cancel
+//                 gestureRecognizer.isEnabled = false; gestureRecognizer.isEnabled = true
+//                 return true
+//             }
+// =======
             
             guard otherGestureRecognizer.isScrollViewPanGesture else {
                 // Cancel
@@ -303,7 +303,6 @@
 //            if isScrollViewPanGesture {
 //                scrollView.panGestureRecognizer.addTarget(self, action: #selector(onPanGesture(_:)))
 //            }
->>>>>>> cbb520b0
             scrollView.panGestureRecognizer.addTarget(self, action: #selector(onPanGesture(_:)))
 
             if isScrollViewPanGesture {
