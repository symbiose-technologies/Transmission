//
// Copyright (c) Nathan Tannar
//
public class SlidePresentationGesturalManager {
    public static var shared: SlidePresentationGesturalManager = SlidePresentationGesturalManager()

    // Dictionary to keep track of individual blockers.
    private var blockers: [String: Bool] = [:]

    // Aggregate to determine if any blocker is true.
    public var aggregateIsBlocked: Bool {
        return blockers.values.contains(true)
    }
    
    private init() {}
    
    // Setter for individual blockers
    public func setSlideGestureIsBlocked(_ isBlocked: Bool, forId id: String) {
        print("SlidePresentationGesturalManager setSlideGestureIsBlocked: \(isBlocked) for id: \(id)")
        blockers[id] = isBlocked
    }
    
    // You can also have a function to remove a blocker when not needed anymore
    public func removeBlocker(forId id: String) {
        blockers[id] = nil
    }
}


#if os(iOS)

import SwiftUI
import UIKit
import Engine
import Turbocharger

@available(iOS 14.0, *)
@available(macOS, unavailable)
@available(tvOS, unavailable)
@available(watchOS, unavailable)
class SlidePresentationController: PresentationController, UIGestureRecognizerDelegate {

    private weak var transition: UIPercentDrivenInteractiveTransition?
    open var edge: Edge = .bottom

    lazy var panGesture = UIPanGestureRecognizer(target: self, action: #selector(onPanGesture(_:)))

    private var isTransitioning = false
    private var translationOffset: CGPoint = .zero

    open override var presentationStyle: UIModalPresentationStyle { .overFullScreen }

    override var shouldAutoLayoutPresentedView: Bool {
        super.shouldAutoLayoutPresentedView && transition == nil
    }

    public func dismiss(with transition: UIPercentDrivenInteractiveTransition) {
        self.transition = transition
        transition.wantsInteractiveStart = transition.wantsInteractiveStart && isTransitioning
    }

    open override func presentationTransitionDidEnd(_ completed: Bool) {
        super.presentationTransitionDidEnd(completed)

        if completed {
            panGesture.delegate = self
            panGesture.allowedScrollTypesMask = .all
            containerView?.addGestureRecognizer(panGesture)
        }
    }

    @objc
    private func onPanGesture(_ gestureRecognizer: UIPanGestureRecognizer) {
        let scrollView = gestureRecognizer.view as? UIScrollView
        guard let containerView = containerView else {
            return
        }
        guard !SlidePresentationGesturalManager.shared.aggregateIsBlocked else {
            print("SlidePresentationGesture is blocked!")
            return
        }
        
        let gestureTranslation = gestureRecognizer.translation(in: containerView)
        let offset = CGPoint(
            x: gestureTranslation.x - translationOffset.x,
            y: gestureTranslation.y - translationOffset.y
        )
        let translation: CGFloat
        let percentage: CGFloat
        switch edge {
        case .top:
            if let scrollView {
                translation = max(0, scrollView.contentSize.height + scrollView.adjustedContentInset.top - scrollView.bounds.height) + offset.y
            } else {
                translation = offset.y
            }
            percentage = translation / containerView.bounds.height
        case .bottom:
            translation = offset.y
            percentage = translation / containerView.bounds.height
        case .leading:
            if let scrollView {
                translation = max(0, scrollView.contentSize.width + scrollView.adjustedContentInset.left - scrollView.bounds.width) + offset.x
            } else {
                translation = offset.x
            }
            percentage = translation / containerView.bounds.width
        case .trailing:
            translation = offset.x
            percentage = translation / containerView.bounds.width
        }

        guard isTransitioning else {
            let shouldBeginDismissal: Bool
            switch edge {
            case .top, .leading:
                shouldBeginDismissal = translation < 1
            case .bottom, .trailing:
                shouldBeginDismissal = translation > 1
            }
            if shouldBeginDismissal,
                gestureRecognizerShouldBegin(gestureRecognizer),
                scrollView.map({ isAtTop(scrollView: $0) }) ?? true
            {
                #if targetEnvironment(macCatalyst)
                let canStart = true
                #else
                var views = gestureRecognizer.view.map { [$0] } ?? []
                var firstResponder: UIView?
                var index = 0
                repeat {
                    let view = views[index]
                    if view.isFirstResponder {
                        firstResponder = view
                    } else {
                        views.append(contentsOf: view.subviews)
                        index += 1
                    }
                } while index < views.count && firstResponder == nil
                let canStart = firstResponder?.resignFirstResponder() ?? true
                #endif
                if canStart {
                    guard !presentedViewController.isBeingDismissed else {
                        return
                    }
                    isTransitioning = true
                    presentedViewController.dismiss(animated: true)
                }
            }
            return
        }

        guard percentage > 0 && (edge == .bottom || edge == .trailing) ||
                percentage < 0 && (edge == .top || edge == .leading),
            let transition = transition
        else {
            transition?.cancel()
            isTransitioning = false
            return
        }

        switch gestureRecognizer.state {
        case .began, .changed:
            if let scrollView = scrollView {
                switch edge {
                case .top:
                    scrollView.contentOffset.y = max(-scrollView.adjustedContentInset.top, scrollView.contentSize.height + scrollView.adjustedContentInset.top - scrollView.frame.height)

                case .bottom:
                    scrollView.contentOffset.y = -scrollView.adjustedContentInset.top

                case .leading:
                    scrollView.contentOffset.x = max(-scrollView.adjustedContentInset.left, scrollView.contentSize.width + scrollView.adjustedContentInset.left - scrollView.frame.width)

                case .trailing:
                    scrollView.contentOffset.x = -scrollView.adjustedContentInset.right
                }
            }

            transition.update(abs(percentage))

        case .ended, .cancelled:
            // Dismiss if:
            // - Drag over 50% and not moving up
            // - Large enough down vector
            let velocity: CGFloat
            switch edge {
            case .top:
                velocity = -gestureRecognizer.velocity(in: containerView).y
            case .bottom:
                velocity = gestureRecognizer.velocity(in: containerView).y
            case .leading:
                velocity = -gestureRecognizer.velocity(in: containerView).x
            case .trailing:
                velocity = gestureRecognizer.velocity(in: containerView).x
            }
            let shouldDismiss = (abs(percentage) > 0.5 && velocity > 0) || velocity >= 1000
            if shouldDismiss {
                transition.finish()
            } else {
                transition.cancel()
            }
            isTransitioning = false
            translationOffset = .zero

        default:
            break
        }
    }

    private func isAtTop(scrollView: UIScrollView) -> Bool {
        let frame = scrollView.frame
        let size = scrollView.contentSize
        let canScrollVertically = size.height > frame.size.height
        let canScrollHorizontally = size.width > frame.size.width

        switch edge {
        case .top, .bottom:
            if canScrollHorizontally && !canScrollVertically {
                return false
            }

            let dy = scrollView.contentOffset.y + scrollView.contentInset.top
            if edge == .bottom {
                return dy <= 0
            } else {
                return dy >= size.height - frame.height
            }

        case .leading, .trailing:
            if canScrollVertically && !canScrollHorizontally {
                return false
            }

            let dx = scrollView.contentOffset.x + scrollView.contentInset.left
            if edge == .trailing {
                return dx <= 0
            } else {
                return dx >= size.width - frame.width
            }
        }
    }

    // MARK: - UIGestureRecognizerDelegate

    func gestureRecognizerShouldBegin(
        _ gestureRecognizer: UIGestureRecognizer
    ) -> Bool {
        delegate?.presentationControllerShouldDismiss?(self) ?? false
    }

    func gestureRecognizer(
        _ gestureRecognizer: UIGestureRecognizer,
        shouldRecognizeSimultaneouslyWith otherGestureRecognizer: UIGestureRecognizer
    ) -> Bool {
        if let scrollView = otherGestureRecognizer.view as? UIScrollView {
            guard otherGestureRecognizer.isScrollViewPanGesture else {
                // Cancel
                gestureRecognizer.isEnabled = false; gestureRecognizer.isEnabled = true
                return true
            }
            scrollView.panGestureRecognizer.addTarget(self, action: #selector(onPanGesture(_:)))
            switch edge {
            case .bottom, .trailing:
                translationOffset = CGPoint(
                    x: scrollView.contentOffset.x + scrollView.adjustedContentInset.left,
                    y: scrollView.contentOffset.y + scrollView.adjustedContentInset.top
                )
            case .top, .leading:
                translationOffset = CGPoint(
                    x: scrollView.contentOffset.x + scrollView.adjustedContentInset.left + scrollView.adjustedContentInset.right,
                    y: scrollView.contentOffset.y - scrollView.adjustedContentInset.bottom + scrollView.adjustedContentInset.top
                )
            }
            return false
        } else {
//            let otherState = otherGestureRecognizer.state
//            var hasDelegate = false
//            if let otherDel = otherGestureRecognizer.delegate {
//                hasDelegate = true
//            }
//            let cancelsTouches = otherGestureRecognizer.cancelsTouchesInView
//        
//            let numTouches = otherGestureRecognizer.numberOfTouches
//            
//            let clsName = otherGestureRecognizer.clsName
//            let isSwiftUI = otherGestureRecognizer.isSwiftUIGesture
            
            
//            var isSwipeActionTarget: Bool = false
            
            
//            if let gView = otherGestureRecognizer.view,
//               let identityView = gView.backgroundIdentityView(with: AnyHashable("SWIPE_ACTION_TARGET")) {
//                
//                isSwipeActionTarget = true
//                print("FOUND SWIPE ACTION TARGET!!!!")
//            }
//            
//            
//            if let v = otherGestureRecognizer.view {
//                let allsubviewIds = v.allSubviewIdentityIds()
//                print("### v.allSubviewIdentityIds: \(allsubviewIds)")
//
//                
//                for svId in allsubviewIds {
//                    print("### Found Identified Subview: \(svId as? String ?? "NOT_CASTABLE")")
//
//                }
//            }
//            
//            if let targetView = gestureRecognizer.view {
//                let targetAllsubviewIds = targetView.allSubviewIdentityIds()
//                print("### targetView.targetAllsubviewIds: \(targetAllsubviewIds)")
//
//                for svId in targetAllsubviewIds {
//                    print("### Found Identified Subview: \(svId as? String ?? "NOT_CASTABLE")")
//
//                }
//            }
//            
//            print("$$$$$$$$$$$$$ \n SlidePresentationController shouldRecognizeSimultaneouslyWith: \(otherGestureRecognizer)\n state: \(otherState)\n hasDelegate: \(hasDelegate) \n cancelsTouches: \(cancelsTouches)\n numTouches: \(numTouches) isSwiftUI: \(isSwiftUI) clsName: \(clsName) isSwipeActionTarget: \(isSwipeActionTarget) $$$$$$$$$$$$$")

//            if isSwiftUI && otherGestureRecognizer.state == .changed {
//                return true
//            }
            
            
//            if isSwipeActionTarget {
//                return true
//            }
            
            
        }
        
        if SlidePresentationGesturalManager.shared.aggregateIsBlocked {
            return true
        }
        
        return false
    }
}

<<<<<<< HEAD

=======
extension UIGestureRecognizer {

    private static let UIScrollViewPanGestureRecognizer: AnyClass? = NSClassFromString("UIScrollViewPanGestureRecognizer")
    var isScrollViewPanGesture: Bool {
        guard let aClass = Self.UIScrollViewPanGestureRecognizer else {
            return false
        }
        return isKind(of: aClass)
    }
}
>>>>>>> 37d66d94

@available(iOS 14.0, *)
@available(macOS, unavailable)
@available(tvOS, unavailable)
@available(watchOS, unavailable)
class SlideTransition: UIPercentDrivenInteractiveTransition, UIViewControllerAnimatedTransitioning {

    let isPresenting: Bool
    let options: PresentationLinkTransition.SlideTransitionOptions

    var animator: UIViewPropertyAnimator?

    static let displayCornerRadius: CGFloat = {
        #if targetEnvironment(macCatalyst)
        return 12
        #else
        let key = String("suidaRrenroCyalpsid_".reversed())
        let value = UIScreen.main.value(forKey: key) as? CGFloat ?? 0
        return max(value, 12)
        #endif
    }()

    init(
        isPresenting: Bool,
        options: PresentationLinkTransition.SlideTransitionOptions
    ) {
        self.isPresenting = isPresenting
        self.options = options
        super.init()
    }

    // MARK: - UIViewControllerAnimatedTransitioning

    func transitionDuration(
        using transitionContext: UIViewControllerContextTransitioning?
    ) -> TimeInterval {
        transitionContext?.isAnimated == true ? 0.35 : 0
    }

    func animateTransition(
        using transitionContext: UIViewControllerContextTransitioning
    ) {
        let animator = makeAnimatorIfNeeded(using: transitionContext)
        animator.startAnimation()

        if !transitionContext.isAnimated {
            animator.stopAnimation(false)
            animator.finishAnimation(at: .end)
        }
    }

    func animationEnded(_ transitionCompleted: Bool) {
        wantsInteractiveStart = false
        animator = nil
    }

    func interruptibleAnimator(
        using transitionContext: UIViewControllerContextTransitioning
    ) -> UIViewImplicitlyAnimating {
        let animator = makeAnimatorIfNeeded(using: transitionContext)
        return animator
    }

    func makeAnimatorIfNeeded(
        using transitionContext: UIViewControllerContextTransitioning
    ) -> UIViewPropertyAnimator {
        if let animator = animator {
            return animator
        }

        let isPresenting = isPresenting
        let animator = UIViewPropertyAnimator(
            duration: duration,
            curve: completionCurve
        )

        guard
            let presented = transitionContext.viewController(forKey: isPresenting ? .to : .from),
            let presenting = transitionContext.viewController(forKey: isPresenting ? .from : .to)
        else {
            transitionContext.completeTransition(false)
            return animator
        }

        #if targetEnvironment(macCatalyst)
        let isScaleEnabled = false
        #else
        let isTranslucentBackground = options.options.preferredPresentationBackgroundUIColor?.isTranslucent ?? false
        let isScaleEnabled = options.prefersScaleEffect && !isTranslucentBackground && presenting.view.convert(presenting.view.frame.origin, to: nil).y == 0
        #endif
        let safeAreaInsets = transitionContext.containerView.safeAreaInsets
        let cornerRadius = options.preferredCornerRadius ?? Self.displayCornerRadius

        var dzTransform = CGAffineTransform(scaleX: 0.92, y: 0.92)
        switch options.edge {
        case .top:
            dzTransform = dzTransform.translatedBy(x: 0, y: safeAreaInsets.bottom / 2)
        case .bottom:
            dzTransform = dzTransform.translatedBy(x: 0, y: safeAreaInsets.top / 2)
        case .leading:
            switch presented.traitCollection.layoutDirection {
            case .rightToLeft:
                dzTransform = dzTransform.translatedBy(x: 0, y: safeAreaInsets.left / 2)
            default:
                dzTransform = dzTransform.translatedBy(x: 0, y: safeAreaInsets.right / 2)
            }
        case .trailing:
            switch presented.traitCollection.layoutDirection {
            case .leftToRight:
                dzTransform = dzTransform.translatedBy(x: 0, y: safeAreaInsets.right / 2)
            default:
                dzTransform = dzTransform.translatedBy(x: 0, y: safeAreaInsets.left / 2)
            }
        }

        presented.view.layer.masksToBounds = true
        presented.view.layer.cornerCurve = .continuous

        presenting.view.layer.masksToBounds = true
        presenting.view.layer.cornerCurve = .continuous

        let frame = transitionContext.finalFrame(for: presented)
        if isPresenting {
            transitionContext.containerView.addSubview(presented.view)
            presented.view.frame = frame
            presented.view.transform = presentationTransform(
                presented: presented,
                frame: frame
            )
        } else {
            presented.view.layer.cornerRadius = cornerRadius
            #if !targetEnvironment(macCatalyst)
            if isScaleEnabled {
                presenting.view.transform = dzTransform
                presenting.view.layer.cornerRadius = cornerRadius
            }
            #endif
        }

        presented.additionalSafeAreaInsets.top = -1

        let presentedTransform = isPresenting ? .identity : presentationTransform(
            presented: presented,
            frame: frame
        )
        let presentingTransform = isPresenting && isScaleEnabled ? dzTransform : .identity
        animator.addAnimations {
            presented.view.transform = presentedTransform
            presented.view.layer.cornerRadius = isPresenting ? cornerRadius : 0
            presenting.view.transform = presentingTransform
            if isScaleEnabled {
                presenting.view.layer.cornerRadius = isPresenting ? cornerRadius : 0
            }
        }
        animator.addCompletion { animatingPosition in

            if presented.view.frame.origin.y == 0 {
                presented.view.layer.cornerRadius = 0
            }

            if isScaleEnabled {
                presenting.view.layer.cornerRadius = 0
                presenting.view.transform = .identity
            }

            switch animatingPosition {
            case .end:
                transitionContext.completeTransition(true)
            default:
                transitionContext.completeTransition(false)
            }
        }
        self.animator = animator
        return animator
    }

    private func presentationTransform(
        presented: UIViewController,
        frame: CGRect
    ) -> CGAffineTransform {
        switch options.edge {
        case .top:
            return CGAffineTransform(translationX: 0, y: -frame.maxY)
        case .bottom:
            return CGAffineTransform(translationX: 0, y: frame.maxY)
        case .leading:
            switch presented.traitCollection.layoutDirection {
            case .rightToLeft:
                return CGAffineTransform(translationX: frame.maxX, y: 0)
            default:
                return CGAffineTransform(translationX: -frame.maxX, y: 0)
            }
        case .trailing:
            switch presented.traitCollection.layoutDirection {
            case .leftToRight:
                return CGAffineTransform(translationX: frame.maxX, y: 0)
            default:
                return CGAffineTransform(translationX: -frame.maxX, y: 0)
            }
        }
    }
}

#endif<|MERGE_RESOLUTION|>--- conflicted
+++ resolved
@@ -1,31 +1,6 @@
 //
 // Copyright (c) Nathan Tannar
 //
-public class SlidePresentationGesturalManager {
-    public static var shared: SlidePresentationGesturalManager = SlidePresentationGesturalManager()
-
-    // Dictionary to keep track of individual blockers.
-    private var blockers: [String: Bool] = [:]
-
-    // Aggregate to determine if any blocker is true.
-    public var aggregateIsBlocked: Bool {
-        return blockers.values.contains(true)
-    }
-    
-    private init() {}
-    
-    // Setter for individual blockers
-    public func setSlideGestureIsBlocked(_ isBlocked: Bool, forId id: String) {
-        print("SlidePresentationGesturalManager setSlideGestureIsBlocked: \(isBlocked) for id: \(id)")
-        blockers[id] = isBlocked
-    }
-    
-    // You can also have a function to remove a blocker when not needed anymore
-    public func removeBlocker(forId id: String) {
-        blockers[id] = nil
-    }
-}
-
 
 #if os(iOS)
 
@@ -75,11 +50,7 @@
         guard let containerView = containerView else {
             return
         }
-        guard !SlidePresentationGesturalManager.shared.aggregateIsBlocked else {
-            print("SlidePresentationGesture is blocked!")
-            return
-        }
-        
+
         let gestureTranslation = gestureRecognizer.translation(in: containerView)
         let offset = CGPoint(
             x: gestureTranslation.x - translationOffset.x,
@@ -273,77 +244,11 @@
                 )
             }
             return false
-        } else {
-//            let otherState = otherGestureRecognizer.state
-//            var hasDelegate = false
-//            if let otherDel = otherGestureRecognizer.delegate {
-//                hasDelegate = true
-//            }
-//            let cancelsTouches = otherGestureRecognizer.cancelsTouchesInView
-//        
-//            let numTouches = otherGestureRecognizer.numberOfTouches
-//            
-//            let clsName = otherGestureRecognizer.clsName
-//            let isSwiftUI = otherGestureRecognizer.isSwiftUIGesture
-            
-            
-//            var isSwipeActionTarget: Bool = false
-            
-            
-//            if let gView = otherGestureRecognizer.view,
-//               let identityView = gView.backgroundIdentityView(with: AnyHashable("SWIPE_ACTION_TARGET")) {
-//                
-//                isSwipeActionTarget = true
-//                print("FOUND SWIPE ACTION TARGET!!!!")
-//            }
-//            
-//            
-//            if let v = otherGestureRecognizer.view {
-//                let allsubviewIds = v.allSubviewIdentityIds()
-//                print("### v.allSubviewIdentityIds: \(allsubviewIds)")
-//
-//                
-//                for svId in allsubviewIds {
-//                    print("### Found Identified Subview: \(svId as? String ?? "NOT_CASTABLE")")
-//
-//                }
-//            }
-//            
-//            if let targetView = gestureRecognizer.view {
-//                let targetAllsubviewIds = targetView.allSubviewIdentityIds()
-//                print("### targetView.targetAllsubviewIds: \(targetAllsubviewIds)")
-//
-//                for svId in targetAllsubviewIds {
-//                    print("### Found Identified Subview: \(svId as? String ?? "NOT_CASTABLE")")
-//
-//                }
-//            }
-//            
-//            print("$$$$$$$$$$$$$ \n SlidePresentationController shouldRecognizeSimultaneouslyWith: \(otherGestureRecognizer)\n state: \(otherState)\n hasDelegate: \(hasDelegate) \n cancelsTouches: \(cancelsTouches)\n numTouches: \(numTouches) isSwiftUI: \(isSwiftUI) clsName: \(clsName) isSwipeActionTarget: \(isSwipeActionTarget) $$$$$$$$$$$$$")
-
-//            if isSwiftUI && otherGestureRecognizer.state == .changed {
-//                return true
-//            }
-            
-            
-//            if isSwipeActionTarget {
-//                return true
-//            }
-            
-            
-        }
-        
-        if SlidePresentationGesturalManager.shared.aggregateIsBlocked {
-            return true
-        }
-        
+        }
         return false
     }
 }
 
-<<<<<<< HEAD
-
-=======
 extension UIGestureRecognizer {
 
     private static let UIScrollViewPanGestureRecognizer: AnyClass? = NSClassFromString("UIScrollViewPanGestureRecognizer")
@@ -354,7 +259,6 @@
         return isKind(of: aClass)
     }
 }
->>>>>>> 37d66d94
 
 @available(iOS 14.0, *)
 @available(macOS, unavailable)
