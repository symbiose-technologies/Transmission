--- conflicted
+++ resolved
@@ -159,61 +159,20 @@
     var transition: PresentationLinkTransition
     var isPresented: Binding<Bool>
     var destination: Destination
-    
-    var presentsFromTopMostVC: Bool {
-        //pluck from the transition: options.presentsFromTopMostViewController
-        //        return true
-        return self.transition.options.presentsFromTopMostViewController
-    }
-    
-    func getPresentingViewController() -> UIViewController? {
-//        print("PresentationLinkModifier presentsFromTopMostVC: \(presentsFromTopMostVC) for transition: \(transition) isPresented: \(isPresented.wrappedValue)")
-      if presentsFromTopMostVC {
-          if let scene = UIApplication.shared
-            .connectedScenes.first(where: { $0.activationState == .foregroundActive }) as? UIWindowScene {
-              return scene.windows
-                  .filter { !($0 is PassThroughWindow) }
-                  .first(where: { $0.isKeyWindow })?
-                  .rootViewController?
-                  .topMostPresentedViewController()
-          }
-          return nil
-          
-//          return UIApplication.shared.windows
-//              .filter { !($0 is PassThroughWindow) }
-//              .first(where: { $0.isKeyWindow })?
-//              .rootViewController?
-//              .topMostPresentedViewController()
-      } else {
-        return presentingViewController
-      }
-    }
-    
+
     @WeakState var presentingViewController: UIViewController?
 
-<<<<<<< HEAD
-    var resolvedPresentingViewController: UIViewController? {
-        let vc = self.getPresentingViewController()
-        return vc
-    }
-    
-    typealias DestinationViewController = HostingController<ModifiedContent<Destination, PresentationBridgeAdapter>>
-=======
     typealias DestinationViewController = PresentationHostingController<ModifiedContent<Destination, PresentationBridgeAdapter>>
->>>>>>> 3dac53ae
 
     func makeUIView(context: Context) -> ViewControllerReader {
         let uiView = ViewControllerReader(
             presentingViewController: $presentingViewController
         )
-        
-        self.updateUIView(uiView, context: context)
-        
         return uiView
     }
 
     func updateUIView(_ uiView: ViewControllerReader, context: Context) {
-        if let presentingViewController = resolvedPresentingViewController, isPresented.wrappedValue {
+        if let presentingViewController = presentingViewController, isPresented.wrappedValue {
 
             context.coordinator.isPresented = isPresented
 
@@ -412,8 +371,6 @@
                     PresentationCoordinator.transaction = nil
                 }
             } else if viewController.presentingViewController != nil {
-                
-                
                 viewController.dismiss(animated: isAnimated) {
                     PresentationCoordinator.transaction = nil
                 }
@@ -748,7 +705,6 @@
                     presentedViewController: presented,
                     presenting: presenting
                 )
-                
                 presentationController.edge = options.edge
                 presentationController.overrideTraitCollection = overrideTraitCollection
                 presentationController.delegate = self
@@ -1045,7 +1001,6 @@
             }
             let ctx = _openExistential(adapter.context!, do: project)
             if adapter.viewController == nil {
-                
                 adapter.viewController = destination.makeUIViewController(context: ctx)
             }
             let viewController = adapter.viewController as! Content.UIViewControllerType
@@ -1060,13 +1015,8 @@
 @available(watchOS, unavailable)
 extension PresentationLinkTransition.Value {
 
-<<<<<<< HEAD
-    func update<Content: View>(_ viewController: HostingController<Content>) {
-        
-=======
     func update<Content: View>(_ viewController: PresentationHostingController<Content>) {
 
->>>>>>> 3dac53ae
         viewController.modalPresentationCapturesStatusBarAppearance = options.modalPresentationCapturesStatusBarAppearance
         if let preferredPresentationBackgroundUIColor = options.preferredPresentationBackgroundUIColor {
             viewController.view.backgroundColor = preferredPresentationBackgroundUIColor
@@ -1079,7 +1029,7 @@
             } else {
                 viewController.tracksContentSize = options.widthFollowsPreferredContentSizeWhenEdgeAttached
             }
-            
+
         case .popover:
             viewController.tracksContentSize = true
 
