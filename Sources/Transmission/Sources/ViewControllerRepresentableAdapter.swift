//
// Copyright (c) Nathan Tannar
//

#if os(iOS)
import SwiftUI

/// A wrapper for a `UIViewController`
@frozen
public struct ViewControllerRepresentableAdapter<
    Content: UIViewController
>: UIViewControllerRepresentable {

    @usableFromInline
    var _makeUIViewController: (Context) -> Content
    @inlinable
    public init(_ makeUIViewController: @escaping () -> Content) {
        self._makeUIViewController = { _ in makeUIViewController() }
    }

    @inlinable
<<<<<<< HEAD
    public init(_ makeUIViewController: @escaping () -> Content) {
        self._makeUIViewController = { _ in makeUIViewController() }
    }

    @inlinable
=======
>>>>>>> cbb520b0
    public init(_ makeUIViewController: @escaping (Context) -> Content) {
        self._makeUIViewController = makeUIViewController
    }

    public func makeUIViewController(context: Context) -> Content {
        _makeUIViewController(context)
    }
    public func updateUIViewController(_ uiViewController: Content, context: Context) { }
}
#endif
    
//#if os(iOS)
//
//import SwiftUI
//
///// A wrapper for a `UIViewController`
//public struct ViewControllerRepresentableAdapter<
//    Content: UIViewController
//>: UIViewControllerRepresentable {
//
//    var _makeUIViewController: (Context) -> Content
//
//    public init(makeUIViewController: @escaping (Context) -> Content) {
//        self._makeUIViewController = makeUIViewController
//    }
//
//    public func makeUIViewController(context: Context) -> Content {
//        _makeUIViewController(context)
//    }
//
//    public func updateUIViewController(_ uiViewController: Content, context: Context) { }
//}
//
//#endif<|MERGE_RESOLUTION|>--- conflicted
+++ resolved
@@ -13,20 +13,13 @@
 
     @usableFromInline
     var _makeUIViewController: (Context) -> Content
+
     @inlinable
     public init(_ makeUIViewController: @escaping () -> Content) {
         self._makeUIViewController = { _ in makeUIViewController() }
     }
 
     @inlinable
-<<<<<<< HEAD
-    public init(_ makeUIViewController: @escaping () -> Content) {
-        self._makeUIViewController = { _ in makeUIViewController() }
-    }
-
-    @inlinable
-=======
->>>>>>> cbb520b0
     public init(_ makeUIViewController: @escaping (Context) -> Content) {
         self._makeUIViewController = makeUIViewController
     }
@@ -37,27 +30,3 @@
     public func updateUIViewController(_ uiViewController: Content, context: Context) { }
 }
 #endif
-    
-//#if os(iOS)
-//
-//import SwiftUI
-//
-///// A wrapper for a `UIViewController`
-//public struct ViewControllerRepresentableAdapter<
-//    Content: UIViewController
-//>: UIViewControllerRepresentable {
-//
-//    var _makeUIViewController: (Context) -> Content
-//
-//    public init(makeUIViewController: @escaping (Context) -> Content) {
-//        self._makeUIViewController = makeUIViewController
-//    }
-//
-//    public func makeUIViewController(context: Context) -> Content {
-//        _makeUIViewController(context)
-//    }
-//
-//    public func updateUIViewController(_ uiViewController: Content, context: Context) { }
-//}
-//
-//#endif