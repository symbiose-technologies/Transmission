// swift-tools-version: 5.9

import PackageDescription

let package = Package(
    name: "Transmission",
    platforms: [
<<<<<<< HEAD
        .iOS(.v13),
        .macCatalyst(.v13),
        .visionOS(.v1),
=======
        .iOS(.v14),
        .macOS(.v10_15),
//        .visionOS(.v1),
>>>>>>> cbb520b0
    ],
    products: [
        .library(
            name: "Transmission",
            targets: ["Transmission"]
        ),
    ],
    dependencies: [
        .package(url: "https://github.com/nathantannar4/Engine", from: "1.4.0"),
        .package(url: "https://github.com/nathantannar4/Turbocharger", from: "1.0.1"),
    ],
    targets: [
        .target(
            name: "Transmission",
            dependencies: [
                "Engine",
                "Turbocharger",
            ]
        )
    ]
)<|MERGE_RESOLUTION|>--- conflicted
+++ resolved
@@ -5,15 +5,9 @@
 let package = Package(
     name: "Transmission",
     platforms: [
-<<<<<<< HEAD
-        .iOS(.v13),
-        .macCatalyst(.v13),
         .visionOS(.v1),
-=======
         .iOS(.v14),
-        .macOS(.v10_15),
-//        .visionOS(.v1),
->>>>>>> cbb520b0
+        .macOS(.v11),
     ],
     products: [
         .library(
